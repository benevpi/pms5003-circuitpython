--- conflicted
+++ resolved
@@ -89,11 +89,7 @@
 class PMS5003():
     #def __init__(self, baudrate=9600, pin_enable=board.D10, pin_reset=board.D11):
     def __init__(self, baudrate=9600, pin_enable=pimoroni_physical_feather_pins.pin22(), pin_reset=pimoroni_physical_feather_pins.pin23()):
-<<<<<<< HEAD
         self._serial = None
-=======
-        self._uart = None
->>>>>>> 0ce11ec8
         self._baudrate = baudrate
         self._pin_enable = pin_enable
         self._enable = None
@@ -111,28 +107,17 @@
         self._reset.value = True
         
 
-<<<<<<< HEAD
         if self._serial is not None:
             self._serial.deinit()
 
         self._serial = busio.UART(board.TX, board.RX, baudrate=self._baudrate, timeout=4)
-=======
-        if self._uart is not None:
-            self._uart.deinit()
-
-        self._uart = busio.UART(board.TX, board.RX, baudrate=self._baudrate, timeout=4)
->>>>>>> 0ce11ec8
 
         self.reset()
 
     def reset(self):
         time.sleep(0.1)
         self._reset.value = False
-<<<<<<< HEAD
         self._serial.reset_input_buffer()
-=======
-        self._uart.reset_input_buffer()
->>>>>>> 0ce11ec8
         time.sleep(0.1)
         self._reset.value = True
 
